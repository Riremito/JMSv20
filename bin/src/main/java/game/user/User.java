--- conflicted
+++ resolved
@@ -2475,7 +2475,7 @@
             avatarModFlag |= flag;
             avatarLook.load(character.getCharacterStat(), character.getEquipped(), character.getEquipped2());
             if (msMessenger)
-                msm.notifyAvatarChanged();
+                userMSM.notifyAvatarChanged();
             getField().splitSendPacket(getSplit(), UserRemote.onAvatarModified(this, flag), this);
             if (miniRoom != null) {
                 //miniRoom.onAvatarChanged(this);
@@ -2569,7 +2569,6 @@
     public void setTempTradeMoney(int tempTradeMoney) {
         this.tempTradeMoney = tempTradeMoney;
     }
-<<<<<<< HEAD
 
     public boolean isMSMessenger() {
         return msMessenger;
@@ -2579,14 +2578,4 @@
         this.msMessenger = msMessenger;
     }
 
-    
-    public class UserEffect {
-        public static final byte
-                LevelUp         = 0,
-                SkillUse        = 1,
-                SkillAffected   = 2
-        ;
-    }
-=======
->>>>>>> fbb3e806
 }